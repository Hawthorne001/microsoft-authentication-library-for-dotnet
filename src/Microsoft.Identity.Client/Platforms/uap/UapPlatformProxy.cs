--- conflicted
+++ resolved
@@ -49,7 +49,7 @@
 namespace Microsoft.Identity.Client.Platforms.uap
 {
     /// <summary>
-    /// Platform / OS specific logic. No library (ADAL / MSAL) specific code should go in here. 
+    /// Platform / OS specific logic. No library (ADAL / MSAL) specific code should go in here.
     /// </summary>
     internal class UapPlatformProxy : AbstractPlatformProxy
     {
@@ -62,7 +62,7 @@
         /// Get the user logged in to Windows or throws
         /// </summary>
         /// <remarks>
-        /// Win10 allows several identities to be logged in at once; 
+        /// Win10 allows several identities to be logged in at once;
         /// select the first principal name that can be used
         /// </remarks>
         /// <returns>The username or throws</returns>
@@ -147,7 +147,7 @@
 
         protected override string InternalGetOperatingSystem()
         {
-            // In WinRT, there is no way to reliably get OS version. All can be done reliably is to check 
+            // In WinRT, there is no way to reliably get OS version. All can be done reliably is to check
             // for existence of specific features which does not help in this case, so we do not emit OS in WinRT.
             return null;
         }
@@ -176,7 +176,7 @@
         }
 
         /// <summary>
-        /// Considered PII, ensure that it is hashed. 
+        /// Considered PII, ensure that it is hashed.
         /// </summary>
         /// <returns>Name of the calling application</returns>
         protected override string InternalGetCallingApplicationName()
@@ -185,7 +185,7 @@
         }
 
         /// <summary>
-        /// Considered PII, ensure that it is hashed. 
+        /// Considered PII, ensure that it is hashed.
         /// </summary>
         /// <returns>Version of the calling application</returns>
         protected override string InternalGetCallingApplicationVersion()
@@ -194,7 +194,7 @@
         }
 
         /// <summary>
-        /// Considered PII. Please ensure that it is hashed. 
+        /// Considered PII. Please ensure that it is hashed.
         /// </summary>
         /// <returns>Device identifier</returns>
         protected override string InternalGetDeviceId()
@@ -212,16 +212,15 @@
         protected override ICryptographyManager InternalGetCryptographyManager() => new UapCryptographyManager();
         protected override IPlatformLogger InternalGetPlatformLogger() => new EventSourcePlatformLogger();
 
-<<<<<<< HEAD
         public override string GetDeviceNetworkState()
         {
-            // TODO(mats): 
+            // TODO(mats):
             return string.Empty;
         }
 
         public override string GetDpti()
         {
-            // TODO(mats):  
+            // TODO(mats):
             return string.Empty;
         }
 
@@ -234,8 +233,6 @@
         {
             return MatsConverter.AsInt(OsPlatform.Win32);
         }
-=======
         protected override IFeatureFlags CreateFeatureFlags() => new UapFeatureFlags();
->>>>>>> 12774b90
     }
 }